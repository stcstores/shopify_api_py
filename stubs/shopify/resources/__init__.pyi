--- conflicted
+++ resolved
@@ -4,8 +4,4 @@
 from .product import Product
 from .variant import Variant
 
-<<<<<<< HEAD
-__all__ = ["InventoryLevel", "Location", "Product", "Variant"]
-=======
-__all__ = ["Product", "Location", "Order"]
->>>>>>> b4ebe35b
+__all__ = ["InventoryLevel", "Location", "Order", "Product", "Variant"]